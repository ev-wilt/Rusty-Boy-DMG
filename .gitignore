--- conflicted
+++ resolved
@@ -1,9 +1,5 @@
 
 /target
 **/*.rs.bk
-<<<<<<< HEAD
 /test_roms
-=======
-/test_roms
-.DS_Store
->>>>>>> d0b94183
+.DS_Store